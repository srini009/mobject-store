--- conflicted
+++ resolved
@@ -1,22 +1,3 @@
-<<<<<<< HEAD
-=======
-src_libmobject_store_la_SOURCES = \
- src/libmobject-store.c \
- src/completion.c \
- src/write-op-impl.c \
- src/read-op-impl.c \
- src/proc-write-actions.c \
- src/proc-read-actions.c \
- src/prepare-write-op.c \
- src/prepare-read-op.c \
- src/write-op-visitor.c \
- src/read-op-visitor.c \
- src/omap-iter-impl.c \
- src/proc-omap-iter.c \
- src/read-resp-impl.c \
- src/proc-read-responses.c
-
->>>>>>> 6b9ee5c8
 noinst_HEADERS += \
   src/log.h \
   src/completion.h \
@@ -33,7 +14,6 @@
   src/buffer-union.h \
   src/args-write-actions.h \
   src/args-read-actions.h \
-<<<<<<< HEAD
   src/read-op-visitor.h
 
 src_libmobject_store_la_SOURCES = \
@@ -55,15 +35,6 @@
   src/mobject-server-daemon.c
 src_mobject_server_daemon_LDADD = \
   src/libmobject-server.la
-=======
-  src/read-op-visitor.h \
-  src/buffer-union.h \
-  src/omap-iter-impl.h \
-  src/proc-omap-iter.h \
-  src/read-responses.h \
-  src/read-resp-impl.h \
-  src/proc-read-responses.h
->>>>>>> 6b9ee5c8
 
 bin_PROGRAMS += \
-  src/mobject-server-daemon+  src/mobject-server-daemon
