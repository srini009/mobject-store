src_libmobject_store_la_SOURCES = \
 src/libmobject-store.c \
 src/completion.c \
 src/write-op-impl.c \
 src/read-op-impl.c \
 src/proc-write-actions.c \
 src/proc-read-actions.c \
 src/prepare-write-op.c \
 src/prepare-read-op.c \
 src/write-op-visitor.c \
 src/read-op-visitor.c \
 src/omap-iter-impl.c \
 src/proc-omap-iter.c \
 src/read-resp-impl.c \
 src/proc-read-responses.c

noinst_HEADERS += \
  src/log.h \
  src/completion.h \
  src/write-op-impl.h \
  src/write-actions.h \
  src/read-op-impl.h \
  src/read-actions.h \
  src/utlist.h \
  src/proc-write-actions.h \
  src/proc-read-actions.h \
  src/prepare-write-op.h \
  src/prepare-read-op.h \
  src/write-op-visitor.h \
<<<<<<< HEAD
  src/buffer-union.h \
  src/args-write-actions.h \
  src/args-read-actions.h \
  src/read-op-visitor.h


src_libmobject_store_server_la_SOURCES = \
					 src/mobject-server.c
=======
  src/read-op-visitor.h \
  src/buffer-union.h \
  src/omap-iter-impl.h \
  src/proc-omap-iter.h \
  src/read-responses.h \
  src/read-resp-impl.h \
  src/proc-read-responses.h
>>>>>>> 301f13b1
<|MERGE_RESOLUTION|>--- conflicted
+++ resolved
@@ -27,16 +27,9 @@
   src/prepare-write-op.h \
   src/prepare-read-op.h \
   src/write-op-visitor.h \
-<<<<<<< HEAD
   src/buffer-union.h \
   src/args-write-actions.h \
   src/args-read-actions.h \
-  src/read-op-visitor.h
-
-
-src_libmobject_store_server_la_SOURCES = \
-					 src/mobject-server.c
-=======
   src/read-op-visitor.h \
   src/buffer-union.h \
   src/omap-iter-impl.h \
@@ -44,4 +37,6 @@
   src/read-responses.h \
   src/read-resp-impl.h \
   src/proc-read-responses.h
->>>>>>> 301f13b1
+
+src_libmobject_store_server_la_SOURCES = \
+					 src/mobject-server.c